--- conflicted
+++ resolved
@@ -38,11 +38,7 @@
             "flask-paginate>=0.4.5",
             "gunicorn>=19.6.0",
             "tqdm>=4.8.4",
-<<<<<<< HEAD
-            "importlib-metadata>=4.8.2",
-=======
             "importlib-metadata>=4.8.2;python_version<'3.8'",
->>>>>>> c0b3d13a
         ],
         extras_require={
             "rtransfer": ["paramiko>=2.4.2"],
