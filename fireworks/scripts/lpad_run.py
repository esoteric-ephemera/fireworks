--- conflicted
+++ resolved
@@ -671,13 +671,6 @@
     reignite_parser.add_argument('--password', help="Today's date, e.g. 2012-02-25. Password or positive response to input prompt required when modifying more than {} entries.".format(PW_CHECK_NUM))
     reignite_parser.set_defaults(func=reignite)
 
-    purge_wfs_parser = subparsers.add_parser(
-        'purge_wfs', help='Purge workflows. WARNING: This does not handle duplicate-checked FireWorks well!')
-    purge_wfs_parser.add_argument(*fw_id_args, **fw_id_kwargs)
-    purge_wfs_parser.add_argument('-n', '--name', help='get FWs with this name')
-    purge_wfs_parser.add_argument(*state_args, **state_kwargs)
-    purge_wfs_parser.set_defaults(func=purge_wfs)
-
     get_qid_parser = subparsers.add_parser('get_qids', help='get the queue id of a FireWork')
     get_qid_parser.add_argument(*fw_id_args, **fw_id_kwargs)
     get_qid_parser.set_defaults(func=get_qid)
@@ -780,19 +773,6 @@
     forget_parser.add_argument(*query_args, **query_kwargs)
     forget_parser.set_defaults(func=forget_offline)
 
-<<<<<<< HEAD
-    trackfw_parser = subparsers.add_parser('track_fws', help='Track FireWorks')
-    trackfw_parser.add_argument(*fw_id_args, **fw_id_kwargs)
-    trackfw_parser.add_argument('-n', '--name', help='name')
-    trackfw_parser.add_argument(*state_args, **state_kwargs)
-    trackfw_parser.add_argument(*query_args, **query_kwargs)
-    trackfw_parser.add_argument('-c', '--include', nargs="+",
-                                help='only include these files in the report')
-    trackfw_parser.add_argument('-x', '--exclude', nargs="+",
-                                help='exclude these files from the report')
-    trackfw_parser.set_defaults(func=track_fws)
-
-
     delete_wfs_parser = subparsers.add_parser(
         'delete_wfs', help='Delete workflows (permanently). Use "archive" instead if you want to "soft-remove"')
     delete_wfs_parser.add_argument(*fw_id_args, **fw_id_kwargs)
@@ -802,8 +782,6 @@
     delete_wfs_parser.add_argument('--password', help="Today's date, e.g. 2012-02-25. Password or positive response to input prompt required when modifying more than {} entries.".format(PW_CHECK_NUM))
     delete_wfs_parser.set_defaults(func=delete_wfs)
 
-=======
->>>>>>> 50e12312
     args = parser.parse_args()
 
     args.output = get_output_func(args.output)
