__author__ = "Bharat Medasani"
__copyright__ = "Copyright 2012, The Materials Project"
__maintainer__ = "Bharat Medasani"
__email__ = "mbkumar@gmail.com"
__date__ = "7/01/14"

import datetime
import filecmp
import glob
import os
import re
import shutil
import time
import unittest
from multiprocessing import Process

import pytest
from monty.os import cd
from pymongo import __version__ as pymongo_version
from pymongo.errors import OperationFailure

import fireworks.fw_config
from fireworks import Firework, FWorker, LaunchPad, Workflow
from fireworks.core.rocket_launcher import launch_rocket, rapidfire
from fireworks.core.tests.tasks import (
    DetoursTask,
    ExceptionTestTask,
    ExecutionCounterTask,
    SlowAdditionTask,
    WaitWFLockTask,
)
from fireworks.queue.queue_launcher import setup_offline_job
from fireworks.user_objects.firetasks.script_task import PyTask, ScriptTask

TEST_DB_NAME = "fireworks_unittest"
MODULE_DIR = os.path.dirname(os.path.abspath(__file__))
PYMONGO_MAJOR_VERSION = int(pymongo_version[0])


# Module-level helper functions for Python 3.13+ spawn compatibility
def _run_rocket(lpad, fworker, fw_id=None) -> None:
    """Helper function for launching rockets in multiprocess tests."""
    launch_rocket(lpad, fworker, fw_id=fw_id)


def _run_rapidfire(lpad, fworker) -> None:
    """Helper function for running rapidfire in multiprocess tests."""
    rapidfire(lpad, fworker)


<<<<<<< HEAD
# This block needed for pytest>=9.0.0, where `raise unittest.SkipTest`
# is caught as a test failure by pytest
try:
    assert isinstance(fireworks.fw_config.MongoClient(), pymongo.MongoClient)
except Exception:
    pytest.skip("MongoDB is not running in localhost:27017! Skipping tests.", allow_module_level=True)


=======
def _is_mongomock() -> bool:
    """Check if mongomock is being used instead of real MongoDB."""
    try:
        client = fireworks.fw_config.MongoClient()
        # Check if the client is from mongomock
        return "mongomock" in str(type(client).__module__)
    except Exception:  # noqa: BLE001
        return False


@unittest.skipIf(_is_mongomock(), "Authentication tests require real MongoDB, not mongomock")
>>>>>>> aa6a40fd
class AuthenticationTest(unittest.TestCase):
    """Tests whether users are authenticating against the correct mongo dbs."""

    @classmethod
    def setUpClass(cls) -> None:
        try:
            client = fireworks.fw_config.MongoClient()
            # Drop user if exists, then create
            try:
                client.not_the_admin_db.command({"dropUser": "my-user"})
            except OperationFailure:
                pass  # User doesn't exist, that's fine
            client.not_the_admin_db.command({"createUser": "my-user", "pwd": "my-password", "roles": ["dbOwner"]})
        except Exception:  # noqa: BLE001
            raise unittest.SkipTest("MongoDB is not running or authentication not available")

    @classmethod
    def tearDownClass(cls) -> None:
        """Clean up the test user and database."""
        try:
            client = fireworks.fw_config.MongoClient()
            client.drop_database("not_the_admin_db")
        except Exception:  # noqa: BLE001, S110
            pass  # Database cleanup - OK to silently fail

    def test_no_admin_privileges_for_plebs(self) -> None:
        """Normal users can not authenticate against the admin db."""
        lp = LaunchPad(name="admin", username="my-user", password="my-password", authsource="admin")  # noqa: S106
        with pytest.raises(OperationFailure):
            lp.db.collection.count_documents({})

    def test_authenticating_to_users_db(self) -> None:
        """A user should be able to authenticate against a database that they
        are a user of.
        """
        lp = LaunchPad(
            name="not_the_admin_db",
            username="my-user",
            password="my-password",  # noqa: S106
            authsource="not_the_admin_db",
        )
        lp.db.collection.count_documents({})

    def test_authsource_inferred_from_db_name(self) -> None:
        """The default behavior is to authenticate against the db that the user
        is trying to access.
        """
        lp = LaunchPad(name="not_the_admin_db", username="my-user", password="my-password")  # noqa: S106
        lp.db.collection.count_documents({})


class LaunchPadTest(unittest.TestCase):
    @classmethod
    def setUpClass(cls) -> None:
        cls.fworker = FWorker()
        try:
            cls.lp = LaunchPad(name=TEST_DB_NAME, strm_lvl="ERROR")
            cls.lp.reset(password=None, require_password=False)
        except Exception:  # noqa: BLE001
            raise unittest.SkipTest("MongoDB is not running in localhost:27017! Skipping tests.")

    @classmethod
    def tearDownClass(cls) -> None:
        if cls.lp:
            cls.lp.connection.drop_database(TEST_DB_NAME)
        del cls.lp.connection

    def setUp(self) -> None:
        self.old_wd = os.getcwd()
        self.LP_LOC = os.path.join(MODULE_DIR, "launchpad.yaml")
        self.lp.to_file(self.LP_LOC)

    def tearDown(self) -> None:
        self.lp.reset(password=None, require_password=False, max_reset_wo_password=1000)
        # Delete launch locations
        if os.path.exists(os.path.join("FW.json")):
            os.remove("FW.json")
        os.chdir(self.old_wd)
        for ldir in glob.glob(os.path.join(MODULE_DIR, "launcher_*")):
            shutil.rmtree(ldir)

        if os.path.exists(self.LP_LOC):
            os.remove(self.LP_LOC)

    def test_dict_from_file(self) -> None:
        lp = LaunchPad.from_file(self.LP_LOC)
        lp_dict = lp.to_dict()
        new_lp = LaunchPad.from_dict(lp_dict)
        assert isinstance(new_lp, LaunchPad)

    def test_reset(self) -> None:
        # Store some test fireworks
        # Attempt couple of ways to reset the lp and check
        fw = Firework(ScriptTask.from_str('echo "hello"'), name="hello")
        wf = Workflow([fw], name="test_workflow")
        self.lp.add_wf(wf)
        with pytest.raises(
            ValueError,
            match=re.escape(
                "Password check cannot be overridden since the size of DB "
                "(1 workflows) is greater than the max_reset_wo_password parameter (0)."
            ),
        ):
            self.lp.reset("", require_password=False, max_reset_wo_password=0)
        assert self.lp.workflows.count_documents({}) == 1
        self.lp.reset("", require_password=False)
        assert not self.lp.get_fw_ids()
        assert not self.lp.get_wf_ids()

        # test failsafe in a strict way
        for _ in range(30):
            self.lp.add_wf(Workflow([Firework(ScriptTask.from_str('echo "hello"'))]))

        with pytest.raises(ValueError, match=r"Invalid password! Password is today's date: "):
            self.lp.reset("")
        self.lp.reset("", False, 100)  # reset back

    def test_pw_check(self) -> None:
        fw = Firework(ScriptTask.from_str('echo "hello"'), name="hello")
        self.lp.add_wf(fw)
        args = ("",)
        with pytest.raises(ValueError, match=r"Invalid password! Password is today's date: "):
            self.lp.reset(*args)

    def test_add_wf(self) -> None:
        fw = Firework(ScriptTask.from_str('echo "hello"'), name="hello")
        self.lp.add_wf(fw)
        wf_id = self.lp.get_wf_ids()
        assert len(wf_id) == 1
        for fw_id in self.lp.get_wf_ids():
            wf = self.lp.get_wf_by_fw_id_lzyfw(fw_id)
            assert len(wf.id_fw) == 1
        fw2 = Firework(ScriptTask.from_str('echo "goodbye"'), name="goodbye")
        wf = Workflow([fw, fw2], name="test_workflow")
        self.lp.add_wf(wf)
        fw_ids = self.lp.get_fw_ids()
        assert len(fw_ids) == 3
        self.lp.reset("", require_password=False)

    def test_add_wfs(self) -> None:
        ftask = ScriptTask.from_str('echo "lorem ipsum"')
        wfs = []
        for _ in range(50):
            # Add two workflows with 3 and 5 simple fireworks
            wf3 = Workflow([Firework(ftask, name="lorem") for _ in range(3)], name="lorem wf")
            wf5 = Workflow([Firework(ftask, name="lorem") for _ in range(5)], name="lorem wf")
            wfs.extend([wf3, wf5])
        self.lp.bulk_add_wfs(wfs)
        num_fws_total = sum(len(wf) for wf in wfs)
        distinct_fw_ids = self.lp.fireworks.distinct("fw_id", {"name": "lorem"})
        assert len(distinct_fw_ids) == num_fws_total
        num_wfs_in_db = len(self.lp.get_wf_ids({"name": "lorem wf"}))
        assert num_wfs_in_db == len(wfs)


class LaunchPadDefuseReigniteRerunArchiveDeleteTest(unittest.TestCase):
    @classmethod
    def setUpClass(cls) -> None:
        cls.lp = None
        cls.fworker = FWorker()
        try:
            cls.lp = LaunchPad(name=TEST_DB_NAME, strm_lvl="ERROR")
            cls.lp.reset(password=None, require_password=False)
        except Exception:  # noqa: BLE001
            raise unittest.SkipTest("MongoDB is not running in localhost:27017! Skipping tests.")

    @classmethod
    def tearDownClass(cls) -> None:
        if cls.lp:
            cls.lp.connection.drop_database(TEST_DB_NAME)

    def setUp(self) -> None:
        # define the individual FireWorks used in the Workflow
        # Parent Firework
        fw_p = Firework(
            ScriptTask.from_str('echo "Cronus is the ruler of titans"', {"store_stdout": True}), name="parent", fw_id=1
        )
        # Sibling fireworks
        fw_s1 = Firework(
            ScriptTask.from_str('echo "Zeus is son of Cronus"', {"store_stdout": True}),
            name="sib1",
            fw_id=2,
            parents=fw_p,
        )
        fw_s2 = Firework(
            ScriptTask.from_str('echo "Poisedon is brother of Zeus"', {"store_stdout": True}),
            name="sib2",
            fw_id=3,
            parents=fw_p,
        )
        fw_s3 = Firework(
            ScriptTask.from_str('echo "Hades is brother of Zeus"', {"store_stdout": True}),
            name="sib3",
            fw_id=4,
            parents=fw_p,
        )
        fw_s4 = Firework(
            ScriptTask.from_str('echo "Demeter is sister & wife of Zeus"', {"store_stdout": True}),
            name="sib4",
            fw_id=5,
            parents=fw_p,
        )
        fw_s5 = Firework(
            ScriptTask.from_str('echo "Lapetus is son of Oceanus"', {"store_stdout": True}), name="cousin1", fw_id=6
        )
        # Children fireworks
        fw_c1 = Firework(
            ScriptTask.from_str('echo "Ares is son of Zeus"', {"store_stdout": True}), name="c1", fw_id=7, parents=fw_s1
        )
        fw_c2 = Firework(
            ScriptTask.from_str(
                'echo "Persephone is daughter of Zeus & Demeter and wife of Hades"', {"store_stdout": True}
            ),
            name="c2",
            fw_id=8,
            parents=[fw_s1, fw_s4],
        )
        fw_c3 = Firework(
            ScriptTask.from_str('echo "Makaria is daughter of Hades & Persephone"', {"store_stdout": True}),
            name="c3",
            fw_id=9,
            parents=[fw_s3, fw_c2],
        )
        fw_c4 = Firework(
            ScriptTask.from_str('echo "Dione is descendant of Lapetus"', {"store_stdout": True}),
            name="c4",
            fw_id=10,
            parents=fw_s5,
        )
        fw_c5 = Firework(
            ScriptTask.from_str('echo "Aphrodite is son of of Zeus and Dione"', {"store_stdout": True}),
            name="c5",
            fw_id=11,
            parents=[fw_s1, fw_c4],
        )
        fw_c6 = Firework(
            ScriptTask.from_str('echo "Atlas is son of of Lapetus"', {"store_stdout": True}),
            name="c6",
            fw_id=12,
            parents=fw_s5,
        )
        fw_c7 = Firework(
            ScriptTask.from_str('echo "Maia is daughter of Atlas"', {"store_stdout": True}),
            name="c7",
            fw_id=13,
            parents=fw_c6,
        )
        fw_c8 = Firework(
            ScriptTask.from_str('echo "Hermes is daughter of Maia and Zeus"', {"store_stdout": True}),
            name="c8",
            fw_id=14,
            parents=[fw_s1, fw_c7],
        )

        # assemble Workflow from FireWorks and their connections by id
        workflow = Workflow(
            [fw_p, fw_s1, fw_s2, fw_s3, fw_s4, fw_s5, fw_c1, fw_c2, fw_c3, fw_c4, fw_c5, fw_c6, fw_c7, fw_c8]
        )
        self.lp.add_wf(workflow)

        # Give names to fw_ids
        self.zeus_fw_id = 2
        self.zeus_child_fw_ids = {7, 8, 9, 11, 14}
        self.lapetus_desc_fw_ids = {6, 10, 12, 13}
        self.zeus_sib_fw_ids = {3, 4, 5}
        self.par_fw_id = 1
        self.all_ids = (
            self.zeus_child_fw_ids
            | self.lapetus_desc_fw_ids
            | self.zeus_sib_fw_ids
            | {self.zeus_fw_id}
            | {self.par_fw_id}
        )

        self.old_wd = os.getcwd()

    def tearDown(self) -> None:
        self.lp.reset(password=None, require_password=False)
        # Delete launch locations
        if os.path.exists(os.path.join("FW.json")):
            os.remove("FW.json")
        os.chdir(self.old_wd)
        for ldir in glob.glob(os.path.join(MODULE_DIR, "launcher_*")):
            shutil.rmtree(ldir)

    @staticmethod
    def _teardown(dests) -> None:
        for f in dests:
            if os.path.exists(f):
                os.remove(f)

    def test_pause_fw(self) -> None:
        self.lp.pause_fw(self.zeus_fw_id)

        paused_ids = self.lp.get_fw_ids({"state": "PAUSED"})
        assert self.zeus_fw_id in paused_ids
        # Launch remaining fireworks
        rapidfire(self.lp, self.fworker, m_dir=MODULE_DIR)

        # Ensure except for Zeus and his children, all other fw are launched
        completed_ids = set(self.lp.get_fw_ids({"state": "COMPLETED"}))
        # Check that Lapetus and his descendants are subset of  completed fwids
        assert self.lapetus_desc_fw_ids.issubset(completed_ids)
        # Check that Zeus siblings are subset of completed fwids
        assert self.zeus_sib_fw_ids.issubset(completed_ids)

        # Check that Zeus and children are subset of incompleted fwids
        fws_no_run = set(self.lp.get_fw_ids({"state": {"$nin": ["COMPLETED"]}}))
        assert self.zeus_fw_id in fws_no_run
        assert self.zeus_child_fw_ids.issubset(fws_no_run)

        # Setup Zeus to run
        self.lp.resume_fw(self.zeus_fw_id)
        # Launch remaining fireworks
        rapidfire(self.lp, self.fworker, m_dir=MODULE_DIR)
        # Check that Zeus and children are all completed now
        completed_ids = set(self.lp.get_fw_ids({"state": "COMPLETED"}))
        assert self.zeus_fw_id in completed_ids
        assert self.zeus_child_fw_ids.issubset(completed_ids)

    def test_defuse_fw(self) -> None:
        # defuse Zeus
        self.lp.defuse_fw(self.zeus_fw_id)

        defused_ids = self.lp.get_fw_ids({"state": "DEFUSED"})
        assert self.zeus_fw_id in defused_ids
        # Launch remaining fireworks
        rapidfire(self.lp, self.fworker, m_dir=MODULE_DIR)

        # Ensure except for Zeus and his children, all other fw are launched
        completed_ids = set(self.lp.get_fw_ids({"state": "COMPLETED"}))
        # Check that Lapetus and his descendants are subset of  completed fwids
        assert self.lapetus_desc_fw_ids.issubset(completed_ids)
        # Check that Zeus siblings are subset of completed fwids
        assert self.zeus_sib_fw_ids.issubset(completed_ids)

        # Check that Zeus and children are subset of incompleted fwids
        fws_no_run = set(self.lp.get_fw_ids({"state": {"$nin": ["COMPLETED"]}}))
        assert self.zeus_fw_id in fws_no_run
        assert self.zeus_child_fw_ids.issubset(fws_no_run)

    def test_defuse_fw_after_completion(self) -> None:
        # Launch rockets in rapidfire
        rapidfire(self.lp, self.fworker, m_dir=MODULE_DIR)
        # defuse Zeus
        self.lp.defuse_fw(self.zeus_fw_id)

        defused_ids = self.lp.get_fw_ids({"state": "DEFUSED"})
        assert self.zeus_fw_id in defused_ids
        completed_ids = set(self.lp.get_fw_ids({"state": "COMPLETED"}))
        assert not self.zeus_child_fw_ids.issubset(completed_ids)

    def test_reignite_fw(self) -> None:
        # Defuse Zeus
        self.lp.defuse_fw(self.zeus_fw_id)
        defused_ids = self.lp.get_fw_ids({"state": "DEFUSED"})
        assert self.zeus_fw_id in defused_ids

        # Launch remaining fireworks
        rapidfire(self.lp, self.fworker, m_dir=MODULE_DIR)

        # Reignite Zeus and his children's fireworks and launch them
        self.lp.reignite_fw(self.zeus_fw_id)
        rapidfire(self.lp, self.fworker, m_dir=MODULE_DIR)

        # Check for the status of Zeus and children in completed fwids
        completed_ids = set(self.lp.get_fw_ids({"state": "COMPLETED"}))
        assert self.zeus_fw_id in completed_ids
        assert self.zeus_child_fw_ids.issubset(completed_ids)

    def test_pause_wf(self) -> None:
        # pause Workflow containing Zeus
        self.lp.pause_wf(self.zeus_fw_id)
        paused_ids = self.lp.get_fw_ids({"state": "PAUSED"})
        assert self.zeus_fw_id in paused_ids

        # Launch remaining fireworks
        rapidfire(self.lp, self.fworker, m_dir=MODULE_DIR)

        # Check for the state of all fws in Zeus workflow in incomplete fwids
        fws_no_run = set(self.lp.get_fw_ids({"state": {"$nin": ["COMPLETED"]}}))
        assert fws_no_run == self.all_ids

    def test_defuse_wf(self) -> None:
        # defuse Workflow containing Zeus
        self.lp.defuse_wf(self.zeus_fw_id)
        defused_ids = self.lp.get_fw_ids({"state": "DEFUSED"})
        assert self.zeus_fw_id in defused_ids

        # Launch remaining fireworks
        rapidfire(self.lp, self.fworker, m_dir=MODULE_DIR)

        # Check for the state of all fws in Zeus workflow in incomplete fwids
        fws_no_run = set(self.lp.get_fw_ids({"state": {"$nin": ["COMPLETED"]}}))
        assert fws_no_run == self.all_ids

    def test_defuse_wf_after_partial_run(self) -> None:
        # Run a firework before defusing Zeus
        launch_rocket(self.lp, self.fworker)
        print("----------\nafter launch rocket\n--------")

        # defuse Workflow containing Zeus
        print("----------\nstarting defuse rocket\n--------")
        self.lp.defuse_wf(self.zeus_fw_id)
        print("----------\nafter defuse rocket\n--------")
        defused_ids = self.lp.get_fw_ids({"state": "DEFUSED"})
        print("def ids", defused_ids)
        print("zeus id", self.zeus_fw_id)
        assert self.zeus_fw_id in defused_ids

        fws_no_run = set(self.lp.get_fw_ids({"state": "COMPLETED"}))
        assert len(fws_no_run) == 0

        # Try launching fireworks and check if any are launched
        rapidfire(self.lp, self.fworker, m_dir=MODULE_DIR)
        fws_no_run = set(self.lp.get_fw_ids({"state": "COMPLETED"}))
        assert len(fws_no_run) == 0

    def test_reignite_wf(self) -> None:
        # Defuse workflow containing Zeus
        self.lp.defuse_wf(self.zeus_fw_id)
        defused_ids = self.lp.get_fw_ids({"state": "DEFUSED"})
        assert self.zeus_fw_id in defused_ids

        # Launch any remaining fireworks
        rapidfire(self.lp, self.fworker, m_dir=MODULE_DIR)

        # Reignite Zeus and his children's fireworks and launch them
        self.lp.reignite_wf(self.zeus_fw_id)
        rapidfire(self.lp, FWorker(), m_dir=MODULE_DIR)

        # Check for the status of all fireworks Zeus workflow in completed fwids
        fws_completed = set(self.lp.get_fw_ids({"state": "COMPLETED"}))
        assert fws_completed == self.all_ids

    def test_archive_wf(self) -> None:
        # Run a firework before archiving Zeus
        launch_rocket(self.lp, self.fworker)

        # archive Workflow containing Zeus. Ensure all are archived
        self.lp.archive_wf(self.zeus_fw_id)
        archived_ids = set(self.lp.get_fw_ids({"state": "ARCHIVED"}))
        assert archived_ids == self.all_ids

        # Try to launch the fireworks and check if any are launched
        rapidfire(self.lp, self.fworker, m_dir=MODULE_DIR)
        fws_completed = set(self.lp.get_fw_ids({"state": "COMPLETED"}))
        assert not fws_completed

        # Query for provenance
        fw = self.lp.get_fw_by_id(self.zeus_fw_id)
        assert fw.state == "ARCHIVED"

    def test_delete_wf(self) -> None:
        # Run a firework before deleting Zeus
        rapidfire(self.lp, self.fworker, nlaunches=1)

        # Get the launch dir
        fw = self.lp.get_fw_by_id(self.lp.get_fw_ids({"state": "COMPLETED"})[0])
        launches = fw.launches
        first_ldir = launches[0].launch_dir
        assert os.path.isdir(first_ldir)

        # Delete workflow containing Zeus.
        fw_id = self.zeus_fw_id
        self.lp.delete_wf(fw_id)
        # Check if any fireworks and the workflow are available
        with pytest.raises(ValueError, match=f"Could not find a Workflow with {fw_id=}"):
            self.lp.get_wf_by_fw_id(fw_id)
        fw_ids = self.lp.get_fw_ids()
        assert not fw_ids
        wf_ids = self.lp.get_wf_ids()
        assert not wf_ids
        # Check that the launch dir has not been deleted
        assert os.path.isdir(first_ldir)

    def test_delete_wf_and_files(self) -> None:
        # Run a firework before deleting Zeus
        rapidfire(self.lp, self.fworker, nlaunches=1)

        # Get the launch dir
        fw = self.lp.get_fw_by_id(self.lp.get_fw_ids({"state": "COMPLETED"})[0])
        launches = fw.launches
        first_ldir = launches[0].launch_dir
        assert os.path.isdir(first_ldir)

        # Delete workflow containing Zeus.
        fw_id = self.zeus_fw_id
        self.lp.delete_wf(fw_id, delete_launch_dirs=True)
        # Check if any fireworks and the workflow are available
        with pytest.raises(ValueError, match=f"Could not find a Workflow with {fw_id=}"):
            self.lp.get_wf_by_fw_id(fw_id)
        fw_ids = self.lp.get_fw_ids()
        assert not fw_ids
        wf_ids = self.lp.get_wf_ids()
        assert not wf_ids
        # Check that the launch dir has not been deleted
        assert not os.path.isdir(first_ldir)

    def test_rerun_fws2(self) -> None:
        # Launch all fireworks
        rapidfire(self.lp, self.fworker, m_dir=MODULE_DIR)
        fw = self.lp.get_fw_by_id(self.zeus_fw_id)
        launches = fw.launches
        first_ldir = launches[0].launch_dir
<<<<<<< HEAD
        ts = datetime.datetime.now(datetime.timezone.utc)
=======
        ts = datetime.datetime.utcnow()  # noqa: DTZ003
>>>>>>> aa6a40fd

        # check that all the zeus children are completed
        completed = set(self.lp.get_fw_ids({"state": "COMPLETED"}))
        assert completed.issuperset(set(self.zeus_child_fw_ids))

        # Rerun Zeus
        self.lp.rerun_fw(self.zeus_fw_id, rerun_duplicates=True)

        # now the children should be waiting
        completed = set(self.lp.get_fw_ids({"state": "WAITING"}))
        assert completed.issuperset(set(self.zeus_child_fw_ids))

        rapidfire(self.lp, self.fworker, m_dir=MODULE_DIR)

        fw = self.lp.get_fw_by_id(self.zeus_fw_id)
        launches = fw.launches
        fw_start_t = launches[0].time_start
        second_ldir = launches[0].launch_dir

        assert first_ldir != second_ldir

        assert fw_start_t > ts
        for fw_id in self.zeus_child_fw_ids:
            fw = self.lp.get_fw_by_id(fw_id)
            fw_start_t = fw.launches[0].time_start
            assert fw_start_t > ts
        for fw_id in self.zeus_sib_fw_ids:
            fw = self.lp.get_fw_by_id(fw_id)
            fw_start_t = fw.launches[0].time_start
            assert not fw_start_t > ts


@unittest.skipIf(PYMONGO_MAJOR_VERSION > 3, "detect lostruns test not supported for pymongo major version > 3")
class LaunchPadLostRunsDetectTest(unittest.TestCase):
    @classmethod
    def setUpClass(cls) -> None:
        cls.lp = None
        cls.fworker = FWorker()
        try:
            cls.lp = LaunchPad(name=TEST_DB_NAME, strm_lvl="ERROR")
            cls.lp.reset(password=None, require_password=False)
        except Exception:  # noqa: BLE001
            raise unittest.SkipTest("MongoDB is not running in localhost:27017! Skipping tests.")

    @classmethod
    def tearDownClass(cls) -> None:
        if cls.lp:
            cls.lp.connection.drop_database(TEST_DB_NAME)

    def setUp(self) -> None:
        # Define a timed fireWork
        fw_timer = Firework(PyTask(func="time.sleep", args=[5]), name="timer")
        self.lp.add_wf(fw_timer)

        # Get assigned fwid for timer firework
        self.fw_id = self.lp.get_fw_ids({"name": "timer"}, limit=1)[0]

        self.old_wd = os.getcwd()

    def tearDown(self) -> None:
        self.lp.reset(password=None, require_password=False)
        # Delete launch locations
        if os.path.exists(os.path.join("FW.json")):
            os.remove("FW.json")
        os.chdir(self.old_wd)
        for ldir in glob.glob(os.path.join(MODULE_DIR, "launcher_*")):
            shutil.rmtree(ldir)

    def test_detect_lostruns(self) -> None:
        # Launch the timed firework in a separate process
        rp = Process(target=_run_rocket, args=(self.lp, self.fworker))
        rp.start()

        # Wait for fw to start
        it = 0
        while not any(f.state == "RUNNING" for f in self.lp.get_wf_by_fw_id_lzyfw(self.fw_id).fws):
            time.sleep(1)  # Wait 1 sec
            it += 1
            if it == 10:
                raise ValueError("FW never starts running")
        rp.terminate()  # Kill the rocket

        lost_launch_ids, lost_fw_ids, _ = self.lp.detect_lostruns(0.01, max_runtime=5, min_runtime=0)
        assert (lost_launch_ids, lost_fw_ids) == ([1], [1])
        time.sleep(4)  # Wait double the expected exec time and test
        lost_launch_ids, lost_fw_ids, _ = self.lp.detect_lostruns(2)
        assert (lost_launch_ids, lost_fw_ids) == ([1], [1])

        lost_launch_ids, lost_fw_ids, _ = self.lp.detect_lostruns(2, min_runtime=10)  # script did not run for 10 secs
        assert (lost_launch_ids, lost_fw_ids) == ([], [])

        lost_launch_ids, lost_fw_ids, _ = self.lp.detect_lostruns(2, max_runtime=-1)  # script ran more than -1 secs
        assert (lost_launch_ids, lost_fw_ids) == ([], [])

        lost_launch_ids, lost_fw_ids, _ = self.lp.detect_lostruns(0.01, max_runtime=5, min_runtime=0, rerun=True)
        assert (lost_launch_ids, lost_fw_ids) == ([1], [1])
        assert self.lp.get_fw_by_id(1).state == "READY"

    def test_detect_lostruns_defuse(self) -> None:
        # Launch the timed firework in a separate process
        rp = Process(target=_run_rocket, args=(self.lp, self.fworker))
        rp.start()

        # Wait for fw to start
        it = 0
        while not any(f.state == "RUNNING" for f in self.lp.get_wf_by_fw_id_lzyfw(self.fw_id).fws):
            time.sleep(1)  # Wait 1 sec
            it += 1
            if it == 10:
                raise ValueError("FW never starts running")
        rp.terminate()  # Kill the rocket

        lost_launch_ids, lost_fw_ids, _i = self.lp.detect_lostruns(0.01)
        assert (lost_launch_ids, lost_fw_ids) == ([1], [1])

        self.lp.defuse_fw(1)

        lost_launch_ids, lost_fw_ids, _i = self.lp.detect_lostruns(0.01, rerun=True)
        assert (lost_launch_ids, lost_fw_ids) == ([1], [])
        assert self.lp.get_fw_by_id(1).state == "DEFUSED"

    def test_state_after_run_start(self) -> None:
        # Launch the timed firework in a separate process
        rp = Process(target=_run_rocket, args=(self.lp, self.fworker))
        rp.start()

        # Wait for running
        it = 0
        while not any(f.state == "RUNNING" for f in self.lp.get_wf_by_fw_id_lzyfw(self.fw_id).fws):
            time.sleep(1)  # Wait 1 sec
            it += 1
            if it == 10:
                raise ValueError("FW never starts running")

        # WF should be running
        wf = self.lp.get_wf_by_fw_id_lzyfw(self.fw_id)
        for fw_id in wf.fw_states:
            assert wf.id_fw[fw_id].state == wf.fw_states[fw_id]
            assert wf.fw_states[fw_id] == "RUNNING"
        rp.terminate()


class WorkflowFireworkStatesTest(unittest.TestCase):
    """Class to test the firework states locally cached in workflow.
    The states have to be in sync with the actual firework state.
    """

    @classmethod
    def setUpClass(cls) -> None:
        cls.lp = None
        cls.fworker = FWorker()
        try:
            cls.lp = LaunchPad(name=TEST_DB_NAME, strm_lvl="ERROR")
            cls.lp.reset(password=None, require_password=False)
        except Exception:  # noqa: BLE001
            raise unittest.SkipTest("MongoDB is not running in localhost:27017! Skipping tests.")

    @classmethod
    def tearDownClass(cls) -> None:
        if cls.lp:
            cls.lp.connection.drop_database(TEST_DB_NAME)

    def setUp(self) -> None:
        # define the individual FireWorks used in the Workflow
        # Parent Firework
        fw_p = Firework(
            ScriptTask.from_str('echo "Cronus is the ruler of titans"', {"store_stdout": True}), name="parent", fw_id=1
        )
        # Timed firework instead of echo task
        fw_s1 = Firework(PyTask(func="time.sleep", args=[5]), name="sib1", fw_id=2, parents=fw_p)
        fw_s2 = Firework(
            ScriptTask.from_str('echo "Poisedon is brother of Zeus"', {"store_stdout": True}),
            name="sib2",
            fw_id=3,
            parents=fw_p,
        )
        fw_s3 = Firework(
            ScriptTask.from_str('echo "Hades is brother of Zeus"', {"store_stdout": True}),
            name="sib3",
            fw_id=4,
            parents=fw_p,
        )
        fw_s4 = Firework(
            ScriptTask.from_str('echo "Demeter is sister & wife of Zeus"', {"store_stdout": True}),
            name="sib4",
            fw_id=5,
            parents=fw_p,
        )
        fw_s5 = Firework(
            ScriptTask.from_str('echo "Lapetus is son of Oceanus"', {"store_stdout": True}), name="cousin1", fw_id=6
        )
        # Children fireworks
        fw_c1 = Firework(
            ScriptTask.from_str('echo "Ares is son of Zeus"', {"store_stdout": True}), name="c1", fw_id=7, parents=fw_s1
        )
        fw_c2 = Firework(
            ScriptTask.from_str(
                'echo "Persephone is daughter of Zeus & Demeter and wife of Hades"', {"store_stdout": True}
            ),
            name="c2",
            fw_id=8,
            parents=[fw_s1, fw_s4],
        )
        fw_c3 = Firework(
            ScriptTask.from_str('echo "Makaria is daughter of Hades & Persephone"', {"store_stdout": True}),
            name="c3",
            fw_id=9,
            parents=[fw_s3, fw_c2],
        )
        fw_c4 = Firework(
            ScriptTask.from_str('echo "Dione is descendant of Lapetus"', {"store_stdout": True}),
            name="c4",
            fw_id=10,
            parents=fw_s5,
        )
        fw_c5 = Firework(
            ScriptTask.from_str('echo "Aphrodite is son of of Zeus and Dione"', {"store_stdout": True}),
            name="c5",
            fw_id=11,
            parents=[fw_s1, fw_c4],
        )
        fw_c6 = Firework(
            ScriptTask.from_str('echo "Atlas is son of of Lapetus"', {"store_stdout": True}),
            name="c6",
            fw_id=12,
            parents=fw_s5,
        )
        fw_c7 = Firework(
            ScriptTask.from_str('echo "Maia is daughter of Atlas"', {"store_stdout": True}),
            name="c7",
            fw_id=13,
            parents=fw_c6,
        )
        fw_c8 = Firework(
            ScriptTask.from_str('echo "Hermes is daughter of Maia and Zeus"', {"store_stdout": True}),
            name="c8",
            fw_id=14,
            parents=[fw_s1, fw_c7],
        )

        # assemble Workflow from FireWorks and their connections by id
        workflow = Workflow(
            [fw_p, fw_s1, fw_s2, fw_s3, fw_s4, fw_s5, fw_c1, fw_c2, fw_c3, fw_c4, fw_c5, fw_c6, fw_c7, fw_c8]
        )
        self.lp.add_wf(workflow)

        # Give names to fw_ids
        self.zeus_fw_id = 2
        self.zeus_child_fw_ids = {7, 8, 9, 11, 14}
        self.lapetus_desc_fw_ids = {6, 10, 12, 13}
        self.zeus_sib_fw_ids = {3, 4, 5}
        self.par_fw_id = 1
        self.all_ids = (
            self.zeus_child_fw_ids
            | self.lapetus_desc_fw_ids
            | self.zeus_sib_fw_ids
            | {self.zeus_fw_id}
            | {self.par_fw_id}
        )

        self.old_wd = os.getcwd()

    def tearDown(self) -> None:
        self.lp.reset(password=None, require_password=False)
        # Delete launch locations
        if os.path.exists(os.path.join("FW.json")):
            os.remove("FW.json")
        os.chdir(self.old_wd)
        for ldir in glob.glob(os.path.join(MODULE_DIR, "launcher_*")):
            shutil.rmtree(ldir)

    @staticmethod
    def _teardown(dests) -> None:
        for f in dests:
            if os.path.exists(f):
                os.remove(f)

    def test_defuse_fw(self) -> None:
        # defuse Zeus
        self.lp.defuse_fw(self.zeus_fw_id)
        # Ensure the states are sync after defusing fw
        wf = self.lp.get_wf_by_fw_id_lzyfw(self.zeus_fw_id)
        fws = wf.id_fw
        for fw_id in wf.fw_states:
            fw_state = fws[fw_id].state
            fw_cache_state = wf.fw_states[fw_id]
            assert fw_state == fw_cache_state

        # Launch remaining fireworks
        rapidfire(self.lp, self.fworker, m_dir=MODULE_DIR)
        # Ensure the states are sync after launching remaining fw
        wf = self.lp.get_wf_by_fw_id_lzyfw(self.zeus_fw_id)
        fws = wf.id_fw
        for fw_id in wf.fw_states:
            fw_state = fws[fw_id].state
            fw_cache_state = wf.fw_states[fw_id]
            assert fw_state == fw_cache_state

    def test_defuse_fw_after_completion(self) -> None:
        # Launch rockets in rapidfire
        rapidfire(self.lp, self.fworker, m_dir=MODULE_DIR)
        # defuse Zeus
        self.lp.defuse_fw(self.zeus_fw_id)
        # Ensure the states are sync
        wf = self.lp.get_wf_by_fw_id_lzyfw(self.zeus_fw_id)
        fws = wf.id_fw
        for fw_id in wf.fw_states:
            fw_state = fws[fw_id].state
            fw_cache_state = wf.fw_states[fw_id]
            assert fw_state == fw_cache_state

    def test_reignite_fw(self) -> None:
        # Defuse Zeus and launch remaining fireworks
        self.lp.defuse_fw(self.zeus_fw_id)
        rapidfire(self.lp, self.fworker, m_dir=MODULE_DIR)

        # Reignite Zeus and his children's fireworks
        self.lp.reignite_fw(self.zeus_fw_id)
        # Ensure the states are sync
        wf = self.lp.get_wf_by_fw_id_lzyfw(self.zeus_fw_id)
        fws = wf.id_fw
        for fw_id in wf.fw_states:
            fw_state = fws[fw_id].state
            fw_cache_state = wf.fw_states[fw_id]
            assert fw_state == fw_cache_state

    def test_defuse_wf(self) -> None:
        # defuse Workflow containing Zeus
        self.lp.defuse_wf(self.zeus_fw_id)
        defused_ids = self.lp.get_fw_ids({"state": "DEFUSED"})
        assert self.zeus_fw_id in defused_ids

        # Ensure the states are in sync after defusing wf
        wf = self.lp.get_wf_by_fw_id_lzyfw(self.zeus_fw_id)
        fws = wf.id_fw
        for fw_id in wf.fw_states:
            fw_state = fws[fw_id].state
            fw_cache_state = wf.fw_states[fw_id]
            assert fw_state == fw_cache_state

    def test_reignite_wf(self) -> None:
        # Defuse workflow containing Zeus
        self.lp.defuse_wf(self.zeus_fw_id)

        # Launch any remaining fireworks
        rapidfire(self.lp, self.fworker, m_dir=MODULE_DIR)

        # Reignite Zeus and his children's fireworks and launch them
        self.lp.reignite_wf(self.zeus_fw_id)
        # Ensure the states are sync
        wf = self.lp.get_wf_by_fw_id_lzyfw(self.zeus_fw_id)
        fws = wf.id_fw
        for fw_id in wf.fw_states:
            fw_state = fws[fw_id].state
            fw_cache_state = wf.fw_states[fw_id]
            assert fw_state == fw_cache_state

    def test_archive_wf(self) -> None:
        # Run a firework before archiving Zeus
        launch_rocket(self.lp, self.fworker)
        # archive Workflow containing Zeus.
        self.lp.archive_wf(self.zeus_fw_id)
        # Ensure the states are sync
        wf = self.lp.get_wf_by_fw_id_lzyfw(self.zeus_fw_id)
        fws = wf.id_fw
        for fw_id in wf.fw_states:
            fw_state = fws[fw_id].state
            fw_cache_state = wf.fw_states[fw_id]
            assert fw_state == fw_cache_state

    def test_rerun_fws(self) -> None:
        # Launch all fireworks
        rapidfire(self.lp, self.fworker, m_dir=MODULE_DIR)
        fw = self.lp.get_fw_by_id(self.zeus_fw_id)
        launches = fw.launches
        _ = launches[0].launch_dir

        # Rerun Zeus
        self.lp.rerun_fw(self.zeus_fw_id, rerun_duplicates=True)
        # Ensure the states are sync
        wf = self.lp.get_wf_by_fw_id_lzyfw(self.zeus_fw_id)
        fws = wf.id_fw
        for fw_id in wf.fw_states:
            fw_state = fws[fw_id].state
            fw_cache_state = wf.fw_states[fw_id]
            assert fw_state == fw_cache_state

    def test_rerun_timed_fws(self) -> None:
        # Launch all fireworks in a separate process
        rp = Process(target=_run_rapidfire, args=(self.lp, self.fworker))
        rp.start()
        time.sleep(1)  # Wait 1 sec and kill the running fws
        rp.terminate()
        # Wait a moment for database to stabilize after process termination
        time.sleep(0.5)

        # Unreserve any RESERVED fireworks left by the terminated process
        reserved_ids = self.lp.get_fw_ids({"state": "RESERVED"})
        for fw_id in reserved_ids:
            self.lp.rerun_fw(fw_id)

        # Detect lost runs and refresh to fix any inconsistencies from the terminated process
        _lost_lids, lost_fwids, _inconsistent_fwids = self.lp.detect_lostruns(expiration_secs=0.5, refresh=True)
        # Ensure the states are sync after refresh
        wf = self.lp.get_wf_by_fw_id_lzyfw(self.zeus_fw_id)
        fws = wf.id_fw
        for fw_id in wf.fw_states:
            fw_state = fws[fw_id].state
            fw_cache_state = wf.fw_states[fw_id]
            assert fw_state == fw_cache_state

        # Rerun fizzled runs
        for fw_id in lost_fwids:
            self.lp.rerun_fw(fw_id)
        rp = Process(target=_run_rapidfire, args=(self.lp, self.fworker))
        rp.start()
        for _ in range(20):
            wf = self.lp.get_wf_by_fw_id_lzyfw(self.zeus_fw_id)
            fws = wf.id_fw
            if fws[self.zeus_fw_id].state == "READY":
                time.sleep(0.5)  # Wait 1 sec
            else:
                break
        else:
            # Firework hasn't started yet. Waited too long.
            rp.terminate()
            return

        time.sleep(1)

        # Unreserve any RESERVED fireworks before checking sync
        reserved_ids = self.lp.get_fw_ids({"state": "RESERVED"})
        for fw_id in reserved_ids:
            self.lp.rerun_fw(fw_id)

        # Ensure the states are in sync
        wf = self.lp.get_wf_by_fw_id_lzyfw(self.zeus_fw_id)
        fws = wf.id_fw
        for fw_id in wf.fw_states:
            fw_state = fws[fw_id].state
            fw_cache_state = wf.fw_states[fw_id]
            assert fw_state == fw_cache_state
        rp.terminate()


class LaunchPadRerunExceptionTest(unittest.TestCase):
    @classmethod
    def setUpClass(cls) -> None:
        cls.lp = None
        cls.fworker = FWorker()
        try:
            cls.lp = LaunchPad(name=TEST_DB_NAME, strm_lvl="ERROR")
            cls.lp.reset(password=None, require_password=False)
        except Exception:  # noqa: BLE001
            raise unittest.SkipTest("MongoDB is not running in localhost:27017! Skipping tests.")

    @classmethod
    def tearDownClass(cls) -> None:
        if cls.lp:
            cls.lp.connection.drop_database(TEST_DB_NAME)

    def setUp(self) -> None:
        fireworks.core.firework.EXCEPT_DETAILS_ON_RERUN = True

        self.error_test_dict = {"error": "description", "error_code": 1}
        fw = Firework(
            [
                ExecutionCounterTask(),
                ScriptTask.from_str('date +"%s %N"', parameters={"stdout_file": "date_file"}),
                ExceptionTestTask(exc_details=self.error_test_dict),
            ]
        )
        self.lp.add_wf(fw)
        ExecutionCounterTask.exec_counter = 0
        ExceptionTestTask.exec_counter = 0

        self.old_wd = os.getcwd()

    def tearDown(self) -> None:
        self.lp.reset(password=None, require_password=False)
        # Delete launch locations
        if os.path.exists(os.path.join("FW.json")):
            os.remove("FW.json")
        os.chdir(self.old_wd)
        for ldir in glob.glob(os.path.join(MODULE_DIR, "launcher_*")):
            shutil.rmtree(ldir)

    def test_except_details_on_rerun(self) -> None:
        rapidfire(self.lp, self.fworker, m_dir=MODULE_DIR)
        assert os.getcwd() == MODULE_DIR
        self.lp.rerun_fw(1)
        fw = self.lp.get_fw_by_id(1)
        assert fw.spec["_exception_details"] == self.error_test_dict

    def test_task_level_rerun(self) -> None:
        rapidfire(self.lp, self.fworker, m_dir=MODULE_DIR)
        assert os.getcwd() == MODULE_DIR
        self.lp.rerun_fw(1, recover_launch="last")
        self.lp.update_spec([1], {"skip_exception": True})
        rapidfire(self.lp, self.fworker, m_dir=MODULE_DIR)
        assert os.getcwd() == MODULE_DIR
        dirs = sorted(glob.glob(os.path.join(MODULE_DIR, "launcher_*")))
        assert self.lp.get_fw_by_id(1).state == "COMPLETED"
        assert ExecutionCounterTask.exec_counter == 1
        assert ExceptionTestTask.exec_counter == 2
        assert not os.path.exists(os.path.join(dirs[1], "date_file"))
        # Ensure rerun deletes recovery by default
        self.lp.rerun_fw(1)
        fw = self.lp.get_fw_by_id(1)
        assert "_recovery" not in fw.spec

    def test_task_level_rerun_cp(self) -> None:
        rapidfire(self.lp, self.fworker, m_dir=MODULE_DIR)
        assert os.getcwd() == MODULE_DIR
        self.lp.rerun_fw(1, recover_launch="last", recover_mode="cp")
        self.lp.update_spec([1], {"skip_exception": True})
        rapidfire(self.lp, self.fworker, m_dir=MODULE_DIR)
        assert os.getcwd() == MODULE_DIR
        dirs = sorted(glob.glob(os.path.join(MODULE_DIR, "launcher_*")))
        assert self.lp.get_fw_by_id(1).state == "COMPLETED"
        assert ExecutionCounterTask.exec_counter == 1
        assert ExceptionTestTask.exec_counter == 2
        assert filecmp.cmp(os.path.join(dirs[0], "date_file"), os.path.join(dirs[1], "date_file"))

    def test_task_level_rerun_prev_dir(self) -> None:
        rapidfire(self.lp, self.fworker, m_dir=MODULE_DIR)
        assert os.getcwd() == MODULE_DIR
        self.lp.rerun_fw(1, recover_launch="last", recover_mode="prev_dir")
        self.lp.update_spec([1], {"skip_exception": True})
        rapidfire(self.lp, self.fworker, m_dir=MODULE_DIR)
        fw = self.lp.get_fw_by_id(1)
        assert os.getcwd() == MODULE_DIR
        assert fw.state == "COMPLETED"
        assert fw.launches[0].launch_dir == fw.archived_launches[0].launch_dir
        assert ExecutionCounterTask.exec_counter == 1
        assert ExceptionTestTask.exec_counter == 2


class WFLockTest(unittest.TestCase):
    @classmethod
    def setUpClass(cls) -> None:
        cls.lp = None
        cls.fworker = FWorker()
        try:
            cls.lp = LaunchPad(name=TEST_DB_NAME, strm_lvl="ERROR")
            cls.lp.reset(password=None, require_password=False)
        except Exception:  # noqa: BLE001
            raise unittest.SkipTest("MongoDB is not running in localhost:27017! Skipping tests.")

    @classmethod
    def tearDownClass(cls) -> None:
        if cls.lp:
            cls.lp.connection.drop_database(TEST_DB_NAME)

    def setUp(self) -> None:
        # set the defaults in the init of wflock to break the lock quickly
        fireworks.core.launchpad.WFLock(3, False).__init__.__func__.__defaults__ = (3, False)

        self.error_test_dict = {"error": "description", "error_code": 1}
        fw_slow = Firework(SlowAdditionTask(), spec={"seconds": 10}, fw_id=1)
        fw_fast = Firework(WaitWFLockTask(), fw_id=2, spec={"_add_launchpad_and_fw_id": True})
        fw_child = Firework(ScriptTask.from_str('echo "child"'), fw_id=3)
        wf = Workflow([fw_slow, fw_fast, fw_child], {fw_slow: fw_child, fw_fast: fw_child})
        self.lp.add_wf(wf)

        self.old_wd = os.getcwd()

    def tearDown(self) -> None:
        self.lp.reset(password=None, require_password=False)
        # Delete launch locations
        if os.path.exists(os.path.join("FW.json")):
            os.remove("FW.json")
        os.chdir(self.old_wd)
        for ldir in glob.glob(os.path.join(MODULE_DIR, "launcher_*")):
            shutil.rmtree(ldir)

    def test_fix_db_inconsistencies_completed(self) -> None:
        # Launch the slow firework in a separate process
        rp = Process(target=_run_rocket, args=(self.lp, self.fworker, 1))
        rp.start()

        # Wait for fw_id=1 to actually start running before launching fw_id=2
        timeout = 10
        while timeout > 0:
            fw1 = self.lp.get_fw_by_id(1)
            if fw1.state == "RUNNING":
                break
            time.sleep(0.5)
            timeout -= 0.5

        launch_rocket(self.lp, self.fworker, fw_id=2)

        # wait for the slow to complete
        rp.join()

        fast_fw = self.lp.get_fw_by_id(2)

        if fast_fw.state == "FIZZLED":
            stacktrace = self.lp.launches.find_one({"fw_id": 2}, {"action.stored_data._exception._stacktrace": 1})[
                "action"
            ]["stored_data"]["_exception"]["_stacktrace"]
            if "SkipTest" in stacktrace:
                self.skipTest("The test didn't run correctly")

        assert fast_fw.state == "RUNNING"

        child_fw = self.lp.get_fw_by_id(3)

        assert "SlowAdditionTask" in child_fw.spec
        assert "WaitWFLockTask" not in child_fw.spec

        self.lp._refresh_wf(fw_id=2)  # noqa: SLF001

        child_fw = self.lp.get_fw_by_id(3)

        assert "WaitWFLockTask" in child_fw.spec

        fast_fw = self.lp.get_fw_by_id(2)

        assert fast_fw.state == "COMPLETED"

    def test_fix_db_inconsistencies_fizzled(self) -> None:
        self.lp.update_spec([2], {"fizzle": True})

        # Launch the slow firework in a separate process
        rp = Process(target=_run_rocket, args=(self.lp, self.fworker, 1))
        rp.start()

        time.sleep(1)
        launch_rocket(self.lp, self.fworker, fw_id=2)

        # wait for the slow to complete
        rp.join()

        fast_fw = self.lp.get_fw_by_id(2)

        if fast_fw.state == "FIZZLED":
            stacktrace = self.lp.launches.find_one({"fw_id": 2}, {"action.stored_data._exception._stacktrace": 1})[
                "action"
            ]["stored_data"]["_exception"]["_stacktrace"]
            if "SkipTest" in stacktrace:
                self.skipTest("The test didn't run correctly")

        assert fast_fw.state == "RUNNING"

        child_fw = self.lp.get_fw_by_id(3)

        assert "SlowAdditionTask" in child_fw.spec
        assert "WaitWFLockTask" not in child_fw.spec

        self.lp._refresh_wf(fw_id=2)  # noqa: SLF001

        fast_fw = self.lp.get_fw_by_id(2)

        assert fast_fw.state == "FIZZLED"


class LaunchPadOfflineTest(unittest.TestCase):
    @classmethod
    def setUpClass(cls) -> None:
        cls.lp = None
        cls.fworker = FWorker()
        try:
            cls.lp = LaunchPad(name=TEST_DB_NAME, strm_lvl="ERROR")
            cls.lp.reset(password=None, require_password=False)
        except Exception:  # noqa: BLE001
            raise unittest.SkipTest("MongoDB is not running in localhost:27017! Skipping tests.")

    @classmethod
    def tearDownClass(cls) -> None:
        if cls.lp:
            cls.lp.connection.drop_database(TEST_DB_NAME)

    def setUp(self) -> None:
        fireworks.core.firework.EXCEPT_DETAILS_ON_RERUN = True

        self.error_test_dict = {"error": "description", "error_code": 1}
        fw = Firework(ScriptTask.from_str('echo "test offline"', {"store_stdout": True}), name="offline_fw", fw_id=1)
        self.lp.add_wf(fw)

        self.launch_dir = os.path.join(MODULE_DIR, "launcher_offline")
        os.makedirs(self.launch_dir)

        self.old_wd = os.getcwd()

    def tearDown(self) -> None:
        self.lp.reset(password=None, require_password=False)
        # Delete launch locations
        if os.path.exists(os.path.join("FW.json")):
            os.remove("FW.json")
        os.chdir(self.old_wd)
        for ldir in glob.glob(os.path.join(MODULE_DIR, "launcher_*")):
            shutil.rmtree(ldir, ignore_errors=True)

    def test__recover_completed(self) -> None:
        fw, launch_id = self.lp.reserve_fw(self.fworker, self.launch_dir)
        fw = self.lp.get_fw_by_id(1)
        with cd(self.launch_dir):
            setup_offline_job(self.lp, fw, launch_id)

            # launch rocket without launchpad to trigger offline mode
            launch_rocket(launchpad=None, fworker=self.fworker, fw_id=1)

        assert self.lp.recover_offline(launch_id) is None

        fw = self.lp.get_fw_by_id(launch_id)

        assert fw.state == "COMPLETED"

    def test_recover_errors(self) -> None:
        fw, launch_id = self.lp.reserve_fw(self.fworker, self.launch_dir)
        fw = self.lp.get_fw_by_id(1)
        with cd(self.launch_dir):
            setup_offline_job(self.lp, fw, launch_id)

        # remove the directory to cause an exception
        shutil.rmtree(self.launch_dir)

        # recover ignoring errors
        assert self.lp.recover_offline(launch_id, ignore_errors=True, print_errors=True) is not None

        fw = self.lp.get_fw_by_id(launch_id)

        assert fw.state == "RESERVED"

        # fizzle
        assert self.lp.recover_offline(launch_id, ignore_errors=False) is not None

        fw = self.lp.get_fw_by_id(launch_id)

        assert fw.state == "FIZZLED"


@pytest.mark.mongodb
class GridfsStoredDataTest(unittest.TestCase):
    """Tests concerning the storage of data in Gridfs when the size of the
    documents exceed the 16MB limit.
    """

    @classmethod
    def setUpClass(cls) -> None:
        cls.lp = None
        cls.fworker = FWorker()
        try:
            cls.lp = LaunchPad(name=TEST_DB_NAME, strm_lvl="ERROR")
            cls.lp.reset(password=None, require_password=False)
        except Exception:  # noqa: BLE001
            raise unittest.SkipTest("MongoDB is not running in localhost:27017! Skipping tests.")

    @classmethod
    def tearDownClass(cls) -> None:
        if cls.lp:
            cls.lp.connection.drop_database(TEST_DB_NAME)

    def setUp(self) -> None:
        self.old_wd = os.getcwd()

    def tearDown(self) -> None:
        self.lp.reset(password=None, require_password=False)
        # Delete launch locations
        if os.path.exists(os.path.join("FW.json")):
            os.remove("FW.json")
        os.chdir(self.old_wd)
        for ldir in glob.glob(os.path.join(MODULE_DIR, "launcher_*")):
            shutil.rmtree(ldir)

    def test_many_detours(self) -> None:
        task = DetoursTask(n_detours=2000, data_per_detour=["a" * 100] * 100)
        fw = Firework([task])
        self.lp.add_wf(fw)

        rapidfire(self.lp, self.fworker, nlaunches=1)

        fw = self.lp.get_fw_by_id(1)

        assert fw.state == "COMPLETED"

        launch_db = self.lp.launches.find_one({"launch_id": 1})
        assert launch_db["action"]["gridfs_id"] is not None
        assert "detours" not in launch_db["action"]

        assert self.lp.get_fw_ids(count_only=True) == 2001

        launch_full = self.lp.get_launch_by_id(1)
        assert len(launch_full.action.detours) == 2000

        wf = self.lp.get_wf_by_fw_id_lzyfw(1)
        assert len(wf.id_fw[1].launches[0].action.detours) == 2000

    def test_many_detours_offline(self) -> None:
        task = DetoursTask(n_detours=2000, data_per_detour=["a" * 100] * 100)
        fw = Firework([task])
        self.lp.add_wf(fw)

        launch_dir = os.path.join(MODULE_DIR, "launcher_offline")
        os.makedirs(launch_dir)
        fw, launch_id = self.lp.reserve_fw(self.fworker, launch_dir)
        fw = self.lp.get_fw_by_id(1)
        with cd(launch_dir):
            setup_offline_job(self.lp, fw, launch_id)

            # launch rocket without launchpad to trigger offline mode
            launch_rocket(launchpad=None, fworker=self.fworker, fw_id=1)

        assert self.lp.recover_offline(launch_id) is None

        launch_db = self.lp.launches.find_one({"launch_id": launch_id})
        assert launch_db["action"]["gridfs_id"] is not None
        assert "detours" not in launch_db["action"]

        launch_full = self.lp.get_launch_by_id(1)
        assert len(launch_full.action.detours) == 2000<|MERGE_RESOLUTION|>--- conflicted
+++ resolved
@@ -48,16 +48,6 @@
     rapidfire(lpad, fworker)
 
 
-<<<<<<< HEAD
-# This block needed for pytest>=9.0.0, where `raise unittest.SkipTest`
-# is caught as a test failure by pytest
-try:
-    assert isinstance(fireworks.fw_config.MongoClient(), pymongo.MongoClient)
-except Exception:
-    pytest.skip("MongoDB is not running in localhost:27017! Skipping tests.", allow_module_level=True)
-
-
-=======
 def _is_mongomock() -> bool:
     """Check if mongomock is being used instead of real MongoDB."""
     try:
@@ -69,7 +59,6 @@
 
 
 @unittest.skipIf(_is_mongomock(), "Authentication tests require real MongoDB, not mongomock")
->>>>>>> aa6a40fd
 class AuthenticationTest(unittest.TestCase):
     """Tests whether users are authenticating against the correct mongo dbs."""
 
@@ -575,11 +564,7 @@
         fw = self.lp.get_fw_by_id(self.zeus_fw_id)
         launches = fw.launches
         first_ldir = launches[0].launch_dir
-<<<<<<< HEAD
         ts = datetime.datetime.now(datetime.timezone.utc)
-=======
-        ts = datetime.datetime.utcnow()  # noqa: DTZ003
->>>>>>> aa6a40fd
 
         # check that all the zeus children are completed
         completed = set(self.lp.get_fw_ids({"state": "COMPLETED"}))
