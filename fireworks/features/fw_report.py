--- conflicted
+++ resolved
@@ -131,11 +131,8 @@
                       "DEFUSED": "#B7BCC3",
                       "PAUSED": "#FFCFCA"
                       }
-<<<<<<< HEAD
-=======
         states = states or state_to_color.keys()
         from matplotlib.figure import Figure
->>>>>>> bc85f9bd
         fig = Figure()
         ax = fig.add_subplot(111)
         data = {state: np.array([result['states'][state] for result in results])
