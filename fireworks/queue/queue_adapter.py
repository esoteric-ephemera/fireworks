#!/usr/bin/env python

"""
This module contains contracts for defining adapters to various queueing systems, e.g. PBS/SLURM/SGE.
"""
import getpass

import os
import shlex
import string
import subprocess
import threading
import traceback
from fireworks.utilities.fw_serializers import FWSerializable, serialize_fw
from fireworks.utilities.fw_utilities import get_fw_logger, log_exception, log_fancy

__author__ = 'Anubhav Jain'
__copyright__ = 'Copyright 2013, The Materials Project'
__version__ = '0.1'
__maintainer__ = 'Anubhav Jain'
__email__ = 'ajain@lbl.gov'
__date__ = 'Feb 28, 2013'


class Command(object):
    """
    Helper class -  run subprocess commands in a different thread with TIMEOUT option.
    From https://gist.github.com/kirpit/1306188
    Based on jcollado's solution:
    http://stackoverflow.com/questions/1191374/subprocess-with-timeout/4825933#4825933
    """
    command = None
    process = None
    status = None
    output, error = '', ''

    def __init__(self, command):
        """
        initialize the object
        :param command: command to run
        """
        if isinstance(command, basestring):
            command = shlex.split(command)
        self.command = command

    def run(self, timeout=None, **kwargs):
        """
        Run the command
        :param timeout: (float) timeout
        :param kwargs:
        :return: (status, output, error)
        """
        def target(**kwargs):
            try:
                self.process = subprocess.Popen(self.command, **kwargs)
                self.output, self.error = self.process.communicate()
                self.status = self.process.returncode
            except:
                self.error = traceback.format_exc()
                self.status = -1
        # default stdout and stderr
        if 'stdout' not in kwargs:
            kwargs['stdout'] = subprocess.PIPE
        if 'stderr' not in kwargs:
            kwargs['stderr'] = subprocess.PIPE
        # thread
        thread = threading.Thread(target=target, kwargs=kwargs)
        thread.start()
        thread.join(timeout)
        if thread.is_alive():
            self.process.terminate()
            thread.join()
        return self.status, self.output, self.error


class QueueAdapterBase(dict, FWSerializable):
    """
    The QueueAdapter is responsible for all interactions with a specific \
    queue management system. This includes handling all details of queue \
    script format as well as queue submission and management.

    A user should extend this class with implementations that work on \
    specific queue systems. Examples and implementations are in: \
    fireworks/user_objects/queue_adapters.

    Documentation on implementing queue adapters can be found on FireWorks \
    home page, http://pythonhosted.org/FireWorks
    """

    _fw_name = 'QueueAdapterBase'
    template_file = 'OVERRIDE_ME'  # path to template file for a queue script
    submit_cmd = 'OVERRIDE_ME'  # command to submit jobs, e.g. "qsub" or "squeue"
    q_name = 'OVERRIDE_ME'  # (arbitrary) name, e.g. "pbs" or "slurm"
    defaults = {}  # default parameter values for template

    def _parse_jobid(self, output_str):
        """
        After running submit_cmd, parses the job id from the standard output
        :param output_str: Standard output after running submit_cmd
        :return: (int) job id
        """
        raise NotImplementedError('_parse_jobid() not implemented for this queueadapter!')

    def _get_status_cmd(self, username):
        """
        Get the command (e.g. ["qstat"]) for getting the number of jobs from a user
        :param username: username we want to get the njobs for
        :return: ([str]) command as String[] for subprocess
        """
        raise NotImplementedError('_get_status_cmd() not implemented for this queueadapter!')

    def _parse_njobs(self, output_str, username):
        """
        Parse the number of jobs in the queue from status_cmd output
        :param output_str: the output string from running the status command, e.g. "qstat" output
        :param username: username we want to get njobs for
        :return: (int) number of jobs in queue
        """
        raise NotImplementedError('_parse_njobs() not implemented for this queueadapter!')

    def get_script_str(self, launch_dir):
        """
        returns a (multi-line) String representing the queue script, e.g. PBS script. \
        Uses the template_file along with internal parameters to create the script.

        :param launch_dir: (str) The directory the job will be launched in
        :return: (str) the queue script
        """
        with open(self.template_file) as f:
            a = QScriptTemplate(f.read())

            # set substitution dict for replacements into the template
            subs_dict = dict([(k,v) for k,v in dict(self).iteritems() if v is not None])  # clean null values

<<<<<<< HEAD
            for k, v in self.defaults.iteritems():
=======
            for k, v in self.defaults.items():
>>>>>>> bcd56a02
                subs_dict[k] = subs_dict.get(k, v)

            subs_dict['job_name'] = subs_dict.get('job_name', 'FW_job')

            launch_dir = os.path.abspath(launch_dir)
            subs_dict['launch_dir'] = launch_dir

            unclean_template = a.safe_substitute(subs_dict)  # might contain unused parameters as leftover $$

            clean_template = []

            for line in unclean_template.split('\n'):
                if '$$' not in line:
                    clean_template.append(line)

            return '\n'.join(clean_template)

    def submit_to_queue(self, script_file):
        """
        submits the job to the queue and returns the job id

        :param script_file: (str) name of the script file to use (String)
        :return: (int) job_id
        """
        if not os.path.exists(script_file):
            raise ValueError('Cannot find script file located at: {}'.format(script_file))

        queue_logger = self.get_qlogger('qadapter.{}'.format(self.q_name))

        # submit the job
        try:
            cmd = [self.submit_cmd, script_file]
            p = subprocess.Popen(cmd, stdout=subprocess.PIPE, stderr=subprocess.PIPE)
            p.wait()

            # grab the returncode. PBS returns 0 if the job was successful
            if p.returncode == 0:
                try:
                    job_id = self._parse_jobid(p.stdout.read())
                    queue_logger.info('Job submission was successful and job_id is {}'.format(job_id))
                    return job_id
                except:
                    # probably error parsing job code
                    log_exception(queue_logger, 'Could not parse job id following {}...'.format(self.submit_cmd))

            else:
                # some qsub error, e.g. maybe wrong queue specified, don't have permission to submit, etc...
                msgs = [
                    'Error in job submission with {n} file {f} and cmd {c}'.format(n=self.q_name, f=script_file, c=cmd),
                    'The error response reads: {}'.format(p.stderr.read())]
                log_fancy(queue_logger, msgs, 'error')

        except:
            # random error, e.g. no qsub on machine!
            log_exception(queue_logger, 'Running the command: {} caused an error...'.format(self.submit_cmd))

    def get_njobs_in_queue(self, username=None):
        """
        returns the number of jobs currently in the queu efor the user

        :param username: (str) the username of the jobs to count (default is to autodetect)
        :return: (int) number of jobs in the queue
        """
        queue_logger = self.get_qlogger('qadapter.{}'.format(self.q_name))

        # initialize username
        if username is None:
            username = getpass.getuser()

        # run qstat
        qstat = Command(self._get_status_cmd(username))
        p = qstat.run(timeout=5)

        # parse the result
        if p[0] == 0:
            njobs = self._parse_njobs(p[1], username)
            queue_logger.info('The number of jobs currently in the queue is: {}'.format(njobs))
            return njobs

        # there's a problem talking to qstat server?
        msgs = ['Error trying to get the number of jobs in the queue',
                'The error response reads: {}'.format(p[2])]
        log_fancy(queue_logger, msgs, 'error')
        return None

    def __getitem__(self, key):
        """
        Reproduce a simple defaultdict-like behavior - any unset parameters return None
        """
        try:
            return dict.__getitem__(self, key)
        except KeyError:
            return None

    @serialize_fw
    def to_dict(self):
        return dict(self)

    @classmethod
    def from_dict(cls, m_dict):
        return cls(m_dict)

    def get_qlogger(self, name):
        if self['logdir']:
            return get_fw_logger(name, self['logdir'])
        else:
            return get_fw_logger(name, stream_level='CRITICAL')


class QScriptTemplate(string.Template):
    delimiter = '$$'<|MERGE_RESOLUTION|>--- conflicted
+++ resolved
@@ -132,11 +132,7 @@
             # set substitution dict for replacements into the template
             subs_dict = dict([(k,v) for k,v in dict(self).iteritems() if v is not None])  # clean null values
 
-<<<<<<< HEAD
             for k, v in self.defaults.iteritems():
-=======
-            for k, v in self.defaults.items():
->>>>>>> bcd56a02
                 subs_dict[k] = subs_dict.get(k, v)
 
             subs_dict['job_name'] = subs_dict.get('job_name', 'FW_job')
