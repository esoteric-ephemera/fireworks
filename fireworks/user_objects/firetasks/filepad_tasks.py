--- conflicted
+++ resolved
@@ -31,12 +31,7 @@
     required_params = ["paths"]
     optional_params = ["identifiers", "directory", "filepad_file", "compress", "metadata"]
 
-<<<<<<< HEAD
-    def run_task(self, fw_spec):
-=======
-    def run_task(self, fw_spec) -> None:
-        from glob import glob
->>>>>>> 5fd38844
+    def run_task(self, fw_spec) -> None:
 
         directory = os.path.abspath(self.get("directory", "."))
 
@@ -150,18 +145,7 @@
         "sort_key",
     ]
 
-<<<<<<< HEAD
-    def run_task(self, fw_spec):
-=======
-    def run_task(self, fw_spec) -> None:
-        import json
-
-        import pymongo
-        from ruamel.yaml import YAML
-
-        from fireworks.utilities.dict_mods import arrow_to_dot
-
->>>>>>> 5fd38844
+    def run_task(self, fw_spec) -> None:
         fpad = get_fpad(self.get("filepad_file", None))
         dest_dir = self.get("dest_dir", os.path.abspath("."))
         new_file_names = self.get("new_file_names", [])
