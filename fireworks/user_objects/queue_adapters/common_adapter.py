# coding: utf-8

from __future__ import unicode_literals
import copy

"""
This module implements a CommonAdaptor that supports standard PBS and SGE
queues.
"""
import getpass
import os
import stat
import re
import subprocess
from fireworks.queue.queue_adapter import QueueAdapterBase, Command
from fireworks.utilities.fw_serializers import serialize_fw
from fireworks.utilities.fw_utilities import log_exception, log_fancy

__author__ = 'Anubhav Jain, Michael Kocher, Shyue Ping Ong, David Waroquiers, Felix Brockherde'
__copyright__ = 'Copyright 2012, The Materials Project'
__version__ = '0.1'
__maintainer__ = 'Anubhav Jain'
__email__ = 'ajain@lbl.gov'
__date__ = 'Dec 12, 2012'


class CommonAdapter(QueueAdapterBase):
    """
    An adapter that works on most PBS (including derivatives such as
    TORQUE), SGE, and SLURM queues.
    """
    _fw_name = 'CommonAdapter'

    default_q_commands = {
        "PBS": {"submit_cmd": "qsub", "status_cmd": "qstat"},
        "SGE": {"submit_cmd": "qsub", "status_cmd": "qstat"},
        "Cobalt": {"submit_cmd": "qsub", "status_cmd": "qstat"},
        "SLURM": {"submit_cmd": "sbatch", "status_cmd": "squeue"},
        "LoadLeveler": {"submit_cmd": "llsubmit", "status_cmd": "llq"},
        "LoadSharingFacility": {"submit_cmd": "bsub", "status_cmd": "bjobs"}
    }

    def __init__(self, q_type, q_name=None, template_file=None, **kwargs):
        """
        :param q_type: The type of queue. Right now it should be either PBS,
                       SGE, SLURM, Cobalt or LoadLeveler.
        :param q_name: A name for the queue. Can be any string.
        :param template_file: The path to the template file. Leave it as
                              None (the default) to use Fireworks' built-in
                              templates for PBS and SGE, which should work
                              on most queues.
        :param **kwargs: Series of keyword args for queue parameters.
        """
        if q_type not in CommonAdapter.default_q_commands:
            raise ValueError(
                "{} is not a supported queue type. "
                "CommonAdaptor supports {}".format(
                    q_type, list(self.default_q_commands.keys())))
        self.q_type = q_type
        self.template_file = os.path.abspath(template_file) if template_file is not None else \
            CommonAdapter._get_default_template_file(q_type)
        self.q_name = q_name or q_type

        self.update(dict(kwargs))
        if 'q_submit_cmd' in self:
            self.q_submit_cmd = self['q_submit_cmd']
        else:
            self.q_submit_cmd = None

        self.q_commands = copy.deepcopy(CommonAdapter.default_q_commands)
        if '_q_commands_override' in self:
            self.q_commands[self.q_type].update(self["_q_commands_override"])

    def _parse_jobid(self, output_str):
        if self.q_type == "SLURM":
            for l in output_str.split("\n"):
                if l.startswith("Submitted batch job"):
                    return int(l.split()[-1])
        if self.q_type == "LoadLeveler":
            # Load Leveler: "llsubmit: The job "abc.123" has been submitted"
            re_string = r"The job \"(.*?)\" has been submitted"
        elif self.q_type == "Cobalt":
            # 99% of the time you just get:
            # Cobalt: "199768"
            # but there's a version that also includes project and queue
            # information on preceeding lines and both of those  might 
            # contain a number in any position.
            re_string = r"(\b\d+\b)"
        else:
            # PBS: "1234.whatever",
            # SGE: "Your job 44275 ("jobname") has been submitted"
            # Cobalt: "199768"
            re_string = r"(\d+)"
        m = re.search(re_string, output_str)
        if m:
            return m.group(1)
        raise RuntimeError("Unable to parse jobid")

    def _get_status_cmd(self, username):
        status_cmd = [self.q_commands[self.q_type]["status_cmd"]]

        if self.q_type == 'SLURM':
            # by default, squeue lists pending and running jobs
            # -p: filter queue (partition)
            # -h: no header line
            # -o: reduce output to user only (shorter string to parse)
            status_cmd.extend(['-o "%u"', '-u', username, '-p', self['queue'], '-h'])
        elif self.q_type == "LoadSharingFacility":
            #use no header and the wide format so that there is one line per job, and display only running and pending jobs
            status_cmd.extend(['-p','-r','-o', 'jobID user queue', '-noheader', '-u', username])
        elif self.q_type == "Cobalt":
            header="JobId:User:Queue:Jobname:Nodes:Procs:Mode:WallTime:State:RunTime:Project:Location"
            status_cmd.extend(['--header',header,'-u',username])
        else:
            status_cmd.extend(['-u', username])

        return status_cmd

    def _parse_njobs(self, output_str, username):
        # TODO: what if username is too long for the output and is cut off?

        # WRS: I may come back to this after confirming that Cobalt
        #      strictly follows the PBS standard and replace the spliting
        #      with a regex that would solve length issues

        if self.q_type == 'SLURM':
            # subtract one due to trailing '\n' and split behavior
            return len(output_str.split('\n'))-1

        if self.q_type == "LoadLeveler":
            if 'There is currently no job status to report' in output_str:
                return 0
            else:
                # last line is: "1 job step(s) in query, 0 waiting, ..."
                return int(output_str.split('\n')[-2].split()[0])
        if self.q_type == "LoadSharingFacility":
                #Just count the number of lines
                return len(output_str.split('\n'))

        count = 0
        for l in output_str.split('\n'):
            if l.lower().startswith("job"):
                if self.q_type == "Cobalt":
                    # Cobalt capitalzes headers
                    l=l.lower()
                header = l.split()
                if self.q_type == "PBS":
                    #PBS has a ridiculous two word "Job ID" in header
                    state_index = header.index("S") - 1
                    queue_index = header.index("Queue") - 1
                else:
                    state_index = header.index("state")
                    queue_index = header.index("queue")
            if username in l:
                toks = l.split()
                if toks[state_index] != "C":
                    # note: the entire queue name might be cutoff from the output if long queue name
                    # so we are only ensuring that our queue matches up until cutoff point
                    if "queue" in self and self["queue"][0:len(toks[queue_index])] in toks[queue_index]:
                        count += 1

        return count

    def submit_to_queue(self, script_file):
        """
        submits the job to the queue and returns the job id

        :param script_file: (str) name of the script file to use (String)
        :return: (int) job_id
        """
        if not os.path.exists(script_file):
            raise ValueError(
                'Cannot find script file located at: {}'.format(
                    script_file))

        queue_logger = self.get_qlogger('qadapter.{}'.format(self.q_name))
<<<<<<< HEAD
        if self.q_submit_cmd is None:
            submit_cmd = CommonAdapter.supported_q_types[self.q_type]
        else:
            submit_cmd = self.q_submit_cmd
=======
        submit_cmd = self.q_commands[self.q_type]["submit_cmd"]
>>>>>>> 75859381
        # submit the job
        try:
            if self.q_type == "Cobalt":
                # Cobalt requires scripts to be executable
                os.chmod(script_file,stat.S_IRWXU|stat.S_IRGRP|stat.S_IXGRP)
            cmd = [submit_cmd, script_file]
            #For most of the queues handled by common_adapter, it's best to simply submit the file name
            #as an argument.  LoadSharingFacility doesn't handle the header section (queue name, nodes, etc)
            #when taking file arguments, so the file needs to be passed as stdin to make it work correctly.
            if self.q_type == 'LoadSharingFacility':
                with open(script_file, 'r') as inputFile:
                    p = subprocess.Popen([submit_cmd],stdin=inputFile,stdout=subprocess.PIPE,stderr=subprocess.PIPE)
            else:
                p = subprocess.Popen(cmd, stdout=subprocess.PIPE, stderr=subprocess.PIPE)
            p.wait()

            # grab the returncode. PBS returns 0 if the job was successful
            if p.returncode == 0:
                try:
                    job_id = self._parse_jobid(p.stdout.read())
                    queue_logger.info(
                        'Job submission was successful and job_id is {}'.format(
                            job_id))
                    return job_id
                except Exception as ex:
                    # probably error parsing job code
                    log_exception(queue_logger,
                                  'Could not parse job id following {} due to error {}...'
                                  .format(submit_cmd, str(ex)))
            else:
                # some qsub error, e.g. maybe wrong queue specified, don't have permission to submit, etc...
                msgs = [
                    'Error in job submission with {n} file {f} and cmd {c}'.format(
                        n=self.q_name, f=script_file, c=cmd),
                    'The error response reads: {}'.format(p.stderr.read())]
                log_fancy(queue_logger, msgs, 'error')

        except Exception as ex:
            # random error, e.g. no qsub on machine!
            log_exception(queue_logger,
                          'Running the command: {} caused an error...'
                          .format(submit_cmd))

    def get_njobs_in_queue(self, username=None):
        """
        returns the number of jobs currently in the queu efor the user

        :param username: (str) the username of the jobs to count (default is to autodetect)
        :return: (int) number of jobs in the queue
        """
        queue_logger = self.get_qlogger('qadapter.{}'.format(self.q_name))

        # initialize username
        if username is None:
            username = getpass.getuser()

        # run qstat
        qstat = Command(self._get_status_cmd(username))
        p = qstat.run(timeout=5)

        # parse the result
        if p[0] == 0:
            njobs = self._parse_njobs(p[1], username)
            queue_logger.info(
                'The number of jobs currently in the queue is: {}'.format(
                    njobs))
            return njobs

        # there's a problem talking to qstat server?
        msgs = ['Error trying to get the number of jobs in the queue',
                'The error response reads: {}'.format(p[2])]
        log_fancy(queue_logger, msgs, 'error')
        return None

    @staticmethod
    def _get_default_template_file(q_type):
        return os.path.join(os.path.dirname(__file__), '{}_template.txt'.format(q_type))

    @serialize_fw
    def to_dict(self):
        d = dict(self)
        # _fw_* names are used for the specific instance variables.
        d["_fw_q_type"] = self.q_type
        if self.q_name != self.q_type:
            d["_fw_q_name"] = self.q_name
        if self.template_file != CommonAdapter._get_default_template_file(self.q_type):
            d["_fw_template_file"] = self.template_file
        return d

    @classmethod
    def from_dict(cls, m_dict):
        return cls(
            q_type=m_dict["_fw_q_type"],
            q_name=m_dict.get("_fw_q_name"),
            template_file=m_dict.get("_fw_template_file"),
            **{k: v for k, v in m_dict.items() if not k.startswith("_fw")})<|MERGE_RESOLUTION|>--- conflicted
+++ resolved
@@ -174,14 +174,7 @@
                     script_file))
 
         queue_logger = self.get_qlogger('qadapter.{}'.format(self.q_name))
-<<<<<<< HEAD
-        if self.q_submit_cmd is None:
-            submit_cmd = CommonAdapter.supported_q_types[self.q_type]
-        else:
-            submit_cmd = self.q_submit_cmd
-=======
         submit_cmd = self.q_commands[self.q_type]["submit_cmd"]
->>>>>>> 75859381
         # submit the job
         try:
             if self.q_type == "Cobalt":
